--- conflicted
+++ resolved
@@ -11,14 +11,8 @@
 from api.dashboard_api import router as dashboard_router
 from api.file_api import router as file_router
 
-<<<<<<< HEAD
-# System Agents APIs - TEMPORARIAMENTE COMENTADO PARA RESOLVER UUID
-# from api.system_agent_api import router as system_agent_router
-# from api.system_agent_api import execution_router, webhook_router
-=======
 # System Agents APIs
 from api.system_agent_api import router as system_agent_router
->>>>>>> 575a84d9
 
 # Configuração das rotas
 ROUTER_CONFIG = [
@@ -52,31 +46,12 @@
         "prefix": "/api/files",
         "tags": ["Arquivos"]
     },
-<<<<<<< HEAD
-    # System Agents APIs - TEMPORARIAMENTE COMENTADO
-    # {
-    #     "router": system_agent_router,
-    #     "prefix": "/api",
-    #     "tags": ["System Agents"]
-    # },
-    # {
-    #     "router": execution_router,
-    #     "prefix": "/api",
-    #     "tags": ["System Agent Executions"]
-    # },
-    # {
-    #     "router": webhook_router,
-    #     "prefix": "/api",
-    #     "tags": ["Webhooks"]
-    # }
-=======
     # System Agents APIs
     {
         "router": system_agent_router,
         "prefix": "/api",
         "tags": ["System Agents"]
     }
->>>>>>> 575a84d9
 ]
 
 
