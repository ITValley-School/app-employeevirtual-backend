--- conflicted
+++ resolved
@@ -14,6 +14,7 @@
 from sqlalchemy.sql import func
 
 from data.base import Base
+from models.uuid_models import UUIDColumn
 
 def generate_uuid():
     """Gera um novo UUID como string"""
@@ -56,11 +57,7 @@
     __tablename__ = "system_agent_categories"
     __table_args__ = {'extend_existing': True}
     
-<<<<<<< HEAD
-    id = Column(String(36), primary_key=True, default=generate_uuid)
-=======
     id = Column(UUIDColumn(), primary_key=True, default=generate_uuid)
->>>>>>> 575a84d9
     name = Column(String(80), nullable=False, unique=True)
     icon = Column(String(50), nullable=True)
     description = Column(String(300), nullable=True)
@@ -79,20 +76,12 @@
     __tablename__ = "system_agents"
     __table_args__ = {'extend_existing': True}
     
-<<<<<<< HEAD
-    id = Column(String(36), primary_key=True, default=generate_uuid)
-=======
     id = Column(UUIDColumn(), primary_key=True, default=generate_uuid)
->>>>>>> 575a84d9
     
     # Identificação
     name = Column(String(120), nullable=False)
     short_description = Column(String(500), nullable=False)
-<<<<<<< HEAD
-    category_id = Column(String(36), ForeignKey("system_agent_categories.id"), nullable=False)
-=======
     category_id = Column(UUIDColumn(), ForeignKey("system_agent_categories.id"), nullable=False)
->>>>>>> 575a84d9
     icon = Column(String(50), nullable=True)
     
     # Status
@@ -113,17 +102,10 @@
     __tablename__ = "system_agent_versions"
     __table_args__ = {'extend_existing': True}
     
-<<<<<<< HEAD
-    id = Column(String(36), primary_key=True, default=generate_uuid)
-    
-    # Referência ao agente
-    system_agent_id = Column(String(36), ForeignKey("system_agents.id"), nullable=False)
-=======
     id = Column(UUIDColumn(), primary_key=True, default=generate_uuid)
     
     # Referência ao agente
     system_agent_id = Column(UUIDColumn(), ForeignKey("system_agents.id"), nullable=False)
->>>>>>> 575a84d9
     
     # Versionamento
     version = Column(String(20), nullable=False)
@@ -191,17 +173,10 @@
     __tablename__ = "system_agent_visibility"
     __table_args__ = {'extend_existing': True}
     
-<<<<<<< HEAD
-    id = Column(String(36), primary_key=True, default=generate_uuid)
-    
-    # Referência ao agente
-    system_agent_id = Column(String(36), ForeignKey("system_agents.id"), nullable=False)
-=======
     id = Column(UUIDColumn(), primary_key=True, default=generate_uuid)
     
     # Referência ao agente
     system_agent_id = Column(UUIDColumn(), ForeignKey("system_agents.id"), nullable=False)
->>>>>>> 575a84d9
     
     # Regras de visibilidade
     tenant_id = Column(String(50), nullable=True)  # null = todos os tenants
