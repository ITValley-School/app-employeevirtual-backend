"""
Configuração de UUIDs para o sistema EmployeeVirtual - SQL Server
"""
import uuid
from typing import Union
from sqlalchemy import TypeDecorator, String
from pydantic import Field

class UUIDString(str):
    """Tipo personalizado para UUIDs como string"""
    @classmethod
    def __get_validators__(cls):
        yield cls.validate
    
    @classmethod
    def validate(cls, v):
        if isinstance(v, str):
            try:
                uuid.UUID(v)
                return v
            except ValueError:
                raise ValueError('Invalid UUID string')
        elif isinstance(v, uuid.UUID):
            return str(v)
        else:
            raise ValueError('Invalid UUID type')
    
    @classmethod
    def generate(cls) -> str:
        """Gera um novo UUID como string"""
        return str(uuid.uuid4())

class UUIDColumn(TypeDecorator):
    """Coluna SQLAlchemy para UUIDs no SQL Server"""
    
    impl = String(36)
    cache_ok = True
    
    def __init__(self, *args, **kwargs):
<<<<<<< HEAD
        # Extrair argumentos específicos do TypeDecorator
        length = kwargs.pop('length', 36)
        
        # Permitir apenas argumentos válidos para TypeDecorator
        type_decorator_kwargs = {}
        
        super().__init__(*args, **type_decorator_kwargs)
        self.impl = String(length)  # UUID tem 36 caracteres
=======
        # Remover default se existir para evitar conflito com SQL Server
        if 'default' in kwargs:
            del kwargs['default']
        
        # Inicializar o TypeDecorator
        super().__init__()
    
    def load_dialect_impl(self, dialect):
        return dialect.type_descriptor(String(36))
>>>>>>> 575a84d9
    
    def process_bind_param(self, value, dialect):
        if value is None:
            return None
        return str(value)
    
    def process_result_value(self, value, dialect):
        if value is None:
            return None
        return str(value)
    
    def copy(self, **kw):
        """Cria uma cópia do tipo para o SQLAlchemy"""
        return UUIDColumn()
    
    def __repr__(self):
        return "UUIDColumn()"

def generate_uuid() -> str:
    """Função para gerar UUIDs"""
    return str(uuid.uuid4())

def validate_uuid(uuid_str: str) -> bool:
    """Valida se uma string é um UUID válido"""
    try:
        uuid.UUID(uuid_str)
        return True
    except ValueError:
        return False

# Tipos Pydantic para UUIDs
class UUIDField:
    """Campo Pydantic para UUIDs"""
    
    @classmethod
    def __get_validators__(cls):
        yield cls.validate
    
    @classmethod
    def validate(cls, v):
        if isinstance(v, str):
            if not validate_uuid(v):
                raise ValueError('Invalid UUID format')
            return v
        elif isinstance(v, uuid.UUID):
            return str(v)
        else:
            raise ValueError('UUID must be string or UUID object')
    
    @classmethod
    def generate(cls) -> str:
        """Gera um novo UUID"""
        return generate_uuid()

# Função para criar campos UUID em modelos Pydantic
def uuid_field(description: str = "UUID único do registro", **kwargs):
    """Cria um campo UUID para modelos Pydantic"""
    return Field(
        default_factory=generate_uuid,
        description=description,
        **kwargs
    )

# Função para criar campos UUID obrigatórios
def required_uuid_field(description: str = "UUID único do registro", **kwargs):
    """Cria um campo UUID obrigatório para modelos Pydantic"""
    return Field(
        ...,
        description=description,
        **kwargs
    )<|MERGE_RESOLUTION|>--- conflicted
+++ resolved
@@ -37,16 +37,6 @@
     cache_ok = True
     
     def __init__(self, *args, **kwargs):
-<<<<<<< HEAD
-        # Extrair argumentos específicos do TypeDecorator
-        length = kwargs.pop('length', 36)
-        
-        # Permitir apenas argumentos válidos para TypeDecorator
-        type_decorator_kwargs = {}
-        
-        super().__init__(*args, **type_decorator_kwargs)
-        self.impl = String(length)  # UUID tem 36 caracteres
-=======
         # Remover default se existir para evitar conflito com SQL Server
         if 'default' in kwargs:
             del kwargs['default']
@@ -56,7 +46,6 @@
     
     def load_dialect_impl(self, dialect):
         return dialect.type_descriptor(String(36))
->>>>>>> 575a84d9
     
     def process_bind_param(self, value, dialect):
         if value is None:
