--- conflicted
+++ resolved
@@ -87,11 +87,7 @@
             for result in results
         ]
     
-<<<<<<< HEAD
-    def update_conversation(self, conversation_id: int, user_id: int, **kwargs) -> Optional[ConversationEntity]:
-=======
-    def update_conversation(self, conversation_id: str, user_id: str, **kwargs) -> Optional[Conversation]:
->>>>>>> 575a84d9
+    def update_conversation(self, conversation_id: str, user_id: str, **kwargs) -> Optional[ConversationEntity]:
         """Atualiza dados da conversação"""
         ConversationEntity = self.get_conversation_by_id(conversation_id, user_id)
         if not ConversationEntity:
